################################################################################
# coding=utf-8
# pylint: disable=invalid-name,missing-docstring
#
# Description: Avalanche tests
#
# Portions Copyright 2014 BlackBerry Limited
#
# Licensed under the Apache License, Version 2.0 (the "License");
# you may not use this file except in compliance with the License.
# You may obtain a copy of the License at
#
#    http://www.apache.org/licenses/LICENSE-2.0
#
#    Unless required by applicable law or agreed to in writing, software
#    distributed under the License is distributed on an "AS IS" BASIS,
#    WITHOUT WARRANTIES OR CONDITIONS OF ANY KIND, either express or implied.
#    See the License for the specific language governing permissions and
#    limitations under the License.
################################################################################

from __future__ import unicode_literals
import io
import logging as log
import os
import re
import shutil
import sys
import tempfile
import unittest
from avalanche import Grammar, GenerationError, IntegrityError, ParseError


class TestCase(unittest.TestCase):

    if sys.version_info.major == 2:

        def assertRegex(self, *args, **kwds):
            return self.assertRegexpMatches(*args, **kwds)

        def assertRaisesRegex(self, *args, **kwds):
            return self.assertRaisesRegexp(*args, **kwds)


class Backrefs(TestCase):

    def test_0(self):
        "test that basic backreferences work, generate a single digit and reference to it, make sure they match"
        gmr = Grammar("root  (/[0-9]/) @1")
        for _ in range(100):
            x1, x2 = gmr.generate()
            self.assertEqual(x1, x2)

    def test_1(self):
        "negative tests for backreferences, check use without declaration and use before declaration"
        with self.assertRaisesRegex(IntegrityError, r'^Invalid backreference'):
            Grammar("root  'a' @1")
        with self.assertRaisesRegex(IntegrityError, r'^Invalid backreference'):
            Grammar("root  'a' @1 ('b')")

    def test_2(self):
        "test that backreferences work in function args"
        gmr = Grammar("root  (/[0-9]/) rndint((/[0-9]/), @2) @2 @1")
        n_same = 0
        for _ in range(100):
            x1, y1, y2, x2 = gmr.generate()
            self.assertEqual(x1, x2)
            self.assertEqual(y1, y2)
            if x1 == y1:
                n_same += 1
        self.assertLess(n_same, 100)

    def test_3(self):
        "test that backreferences on different lines don't get messed up"
        gmr = Grammar("root  (/[0-9]/) y @1\n"
                      "y     (/[0-9]/) @1")
        n_same = 0
        for _ in range(100):
            x1, y1, y2, x2 = gmr.generate()
            self.assertEqual(x1, x2)
            self.assertEqual(y1, y2)
            if x1 == y1:
                n_same += 1
        self.assertLess(n_same, 100)


class Binary(TestCase):

    def test_bin(self):
        "test binary strings"
        gmr = Grammar("root x'68656c6c6f2c20776f726c6400'")
        self.assertEqual(gmr.generate(), b"hello, world\0")

    def test_unicode(self):
        "test for unicode in a binary string"
        with self.assertRaisesRegex(ParseError, r'^Invalid hex string'):
            Grammar("root x'000ü'")


class Choices(TestCase):

    def balanced_choice(self, grammar, values, iters=2000):
        result = {value: 0 for value in values}
        gmr = Grammar(grammar)
        for _ in range(iters):
            result[gmr.generate()] += 1
        log.debug("balanced_choice(%s) -> %s", values, result)
        for value in result.values():
            self.assertAlmostEqual(float(value)/iters, 1.0/len(values), delta=0.04)

    def test_0(self):
        "test for choice balance in a repeat sample"
        self.balanced_choice("root a<*>\n"
                             "a 1 'a'\n"
                             "  1 'b'",
                             ["ab", "ba"])

    def test_1(self):
        "tests for choices with different weights"
        iters = 2500
        self.balanced_choice("root 1 '1'\n"
                             "     1 '2'\n"
                             "     1 '3'",
                             ['1', '2', '3'])
        gmr = Grammar("root .5 '1'\n"
                      "     1  '2'\n"
                      "     .5 '3'")
        result = {1: 0, 2: 0, 3: 0}
        for _ in range(iters):
            result[int(gmr.generate())] += 1
        self.assertAlmostEqual(float(result[1])/iters, 0.25, delta=.04)
        self.assertAlmostEqual(float(result[2])/iters, 0.5, delta=.04)
        self.assertAlmostEqual(float(result[3])/iters, 0.25, delta=.04)
        gmr = Grammar("root .3 '1'\n"
                      "     .1 '2'\n"
                      "     .1 '3'")
        result = {1: 0, 2: 0, 3: 0}
        for _ in range(iters):
            result[int(gmr.generate())] += 1
        self.assertAlmostEqual(float(result[1])/iters, 0.6, delta=.04)
        self.assertAlmostEqual(float(result[2])/iters, 0.2, delta=.04)
        self.assertAlmostEqual(float(result[3])/iters, 0.2, delta=.04)
        gmr = Grammar("root .25 '1'\n"
                      "     .25 '2'\n"
                      "     1   '3'")
        result = {1: 0, 2: 0, 3: 0}
        for _ in range(iters):
            result[int(gmr.generate())] += 1
        self.assertAlmostEqual(float(result[1])/iters, 1.0/6, delta=.04)
        self.assertAlmostEqual(float(result[2])/iters, 1.0/6, delta=.04)
        self.assertAlmostEqual(float(result[3])/iters, 2.0/3, delta=.04)

<<<<<<< HEAD
    def test_2(self):
=======
    def test_invalid_weights(self):
        "tests invalid weights"
        with self.assertRaisesRegex(IntegrityError, r'^Invalid weight value for choice.*'):
            Grammar("root 1 '1'\n"
                    "     2 '2'\n")
        with self.assertRaisesRegex(IntegrityError, r'^Symbol -1 used but not defined \(*'):
            Grammar("root -1 '1'\n")

    def test_plus(self):
>>>>>>> 09589793
        "test choice includes with '+'"
        self.balanced_choice("var     1 'a'\n"
                             "        1 'b'\n"
                             "        1 'c'\n"
                             "root    + var\n"
                             "        1 'd'",
                             ["a", "b", "c", "d"])
        self.balanced_choice("var     1 'a'\n"
                             "        1 'b'\n"
                             "        1 'c'\n"
                             "root    + 'A' var\n"
                             "        1 'd'",
                             ['Aa', 'Ab', 'Ac', 'd'])
        with self.assertRaisesRegex(IntegrityError, r"^Can't resolve weight for '\+'"):
            Grammar("root + a\n"
                    "a + root\n"
                    "  1 'a'")

<<<<<<< HEAD
    def test_3(self):
=======
    def test_plus_choice_count(self):
        "test that '+' raises with no choice symbols or with multiple choice symbols"
        with self.assertRaisesRegex(IntegrityError, r'^Expecting exactly one ChoiceSymbol'):
            Grammar("root   + ChSym1 ChSym2\n"
                    "       1 'a'\n"
                    "ChSym1 1 '1'\n"
                    "       1 '2'\n"
                    "ChSym2 1 '3'\n"
                    "       1 '4'\n")
        with self.assertRaisesRegex(IntegrityError, r'^Expecting exactly one ChoiceSymbol'):
            Grammar("root + 'a'")

    def test_plus_text(self):
>>>>>>> 09589793
        "test that '+' works with text appended to the choice symbol"
        iters = 2000
        gmr = Grammar("root a\n"
                      "a + (b 'X')\n"
                      "  1 'c'\n"
                      "b 1 'a'\n"
                      "  1 'b'")
        result = {"c": 0, "aX": 0, "bX": 0}
        for _ in range(iters):
            result[gmr.generate()] += 1
        for value in result.values():
            self.assertAlmostEqual(float(value)/iters, 1.0/3, delta=0.04)

<<<<<<< HEAD
    def test_4(self):
=======
    def test_plus_with_refs(self):
        "test that '+' works with tracked references"
        g = Grammar("root     Ref '\\n' test\n"
                    "test   + @Ref ':' ChSym\n"
                    "       1 @Ref ':3'\n"
                    "       1 @Ref ':4'\n"
                    "ChSym  1 '1'\n"
                    "       1 '2'\n"
                    "Ref      'ref' /[0-2]{1}/")
        r = {"1": 0, "2": 0, "3":0, "4":0}
        count = 10000
        for _ in range(count):
            v = g.generate()
            self.assertRegex(v, r"\nref[0-2]:[0-4]$")
            r[v[-1]] += 1
        self.assertAlmostEqual(float(r["1"])/count, 0.25, delta=0.1)
        self.assertAlmostEqual(float(r["2"])/count, 0.25, delta=0.1)
        self.assertAlmostEqual(float(r["3"])/count, 0.25, delta=0.1)
        self.assertAlmostEqual(float(r["4"])/count, 0.25, delta=0.1)

    def test_nested_choice_weight(self):
>>>>>>> 09589793
        "test that weights in a nested choice are ignored. has gone wrong before."
        gmr = Grammar("root a {1000}\n"
                      "b .9 'b'\n"
                      "a .1 'a'\n"
                      "  .1 b")
        output = gmr.generate()
        a_count = len([c for c in output if c == 'a'])
        b_count = len(output) - a_count
        self.assertAlmostEqual(a_count, b_count, delta=len(output) * 0.2)

    def test_5(self):
        with self.assertRaisesRegex(IntegrityError, r'^Invalid.*weight.*0\.0'):
            Grammar("root 0 '1'")


class Concats(TestCase):

    def test_impl_concat(self):
        "test that implicit concats work"
        gmr = Grammar("root ('a' 'b') 'c'")
        self.assertEqual(gmr.generate(), "abc")
        gmr = Grammar("root 'a' ('b') 'c'")
        self.assertEqual(gmr.generate(), "abc")
        gmr = Grammar("root 'a' ('b' 'c')")
        self.assertEqual(gmr.generate(), "abc")
        gmr = Grammar("root ('a' 'b' 'c')")
        self.assertEqual(gmr.generate(), "abc")


class Functions(TestCase):

    def test_funcs(self):
        "test that python filter functions work"
        gram = "root            func{100}\n" \
               "func    1       'z' zero(nuvar) '\\n'\n" \
               "        1       'a' alpha(alvar , '*,' rep) '\\n'\n" \
               "        1       nuvar '\\n'\n" \
               "        1       alvar '\\n'\n" \
               "nuvar           'n' /[0-9]{6}/\n" \
               "alvar           'c' /[a-z]{6}/\n" \
               "rep             /[0-9]/"
        def zero(inp):
            return inp.replace("0", "z")
        def alpha(inp, rep):
            return "%s/%s" % (rep, inp.replace("a", rep))
        gmr = Grammar(gram, zero=zero, alpha=alpha)
        for line in gmr.generate().splitlines():
            if line.startswith("zn"):
                self.assertRegex(line[2:], r"^[1-9z]{6}$")
            elif line.startswith("a"):
                self.assertRegex(line[1:], r"^(\*,[0-9])/c(\1|[b-z]){6}$")
            elif line.startswith("n"):
                self.assertRegex(line[1:], r"^[0-9]{6}$")
            elif line.startswith("c"):
                self.assertRegex(line[1:], r"^[a-z]{6}$")
            else:
                raise Exception("unexpected line: %s" % line)

    def test_builtin_rndint(self):
        "test the built-in rndint function"
        gmr = Grammar("root  rndint(1,10)")
        result = {i: 0 for i in range(1, 11)}
        for _ in range(1000):
            value = int(gmr.generate())
            result[value] += 1
        for value in result.values():
            self.assertAlmostEqual(value, 100, delta=30)
        with self.assertRaisesRegex(GenerationError, r'^ValueError'):
            Grammar('root  rndint(2,1)').generate()

    def test_builtin_rndflt(self):
        "test the built-in rndflt function"
        gmr = Grammar("root  rndflt(0,10)")
        result = {(i / 2.0): 0 for i in range(0, 20)}
        for _ in range(2000):
            value = float(gmr.generate())
            # count buckets in increments of 0.5
            result[int(value * 2) / 2.0] += 1
        for value in result.values():
            self.assertAlmostEqual(value, 100, delta=50)
        gmr = Grammar("root  rndflt(0.1,1)")
        result = {(i / 10.0): 0 for i in range(1, 10)}
        for _ in range(1000):
            value = float(gmr.generate())
            # count buckets in increments of 0.1
            result[int(value * 10) / 10.0] += 1
        for value in result.values():
            self.assertAlmostEqual(value, 111, delta=50)

    def test_builtin_rndpow2(self):
        "test the built-in rndpow2 function"
        gmr = Grammar("root  rndpow2(2,0)")
        result = {1: 0, 2: 0, 4: 0}
        for _ in range(300):
            value = int(gmr.generate())
            result[value] += 1
        for value in result.values():
            self.assertGreater(value, 0)
        gmr = Grammar("root  rndpow2(2,1)")
        result = {i: 0 for i in range(0, 6)}
        for _ in range(600):
            value = int(gmr.generate())
            result[value] += 1
        for value in result.values():
            self.assertGreater(value, 0)
        with self.assertRaisesRegex(GenerationError, r'^ValueError'):
            Grammar('root  rndpow2(-1,0)').generate()


class Imports(TestCase):

    def setUp(self):
        self.tmpd = tempfile.mkdtemp(prefix='gmrtesttmp')
        self.cwd = os.getcwd()
        os.chdir(self.tmpd)

    def tearDown(self):
        os.chdir(self.cwd)
        shutil.rmtree(self.tmpd)

    def test_import_reserved(self):
        "test that 'import' is not allowed to be redefined"
        with self.assertRaisesRegex(ParseError, r"^'import' is a reserved name"):
            Grammar('import blah "blah.gmr"')

    def test_unused_import(self):
        "test for unused imports"
        open('blah.gmr', 'w').close()
        with self.assertRaisesRegex(IntegrityError, r'^Unused import'):
            Grammar("root 'a'\n"
                    "unused import('blah.gmr')")

    def test_use_before_import(self):
        "tests for use before import"
        with self.assertRaisesRegex(ParseError, r'^Attempt to use symbol from unknown prefix'):
            Grammar("root a.b")

    def test_notfound_import(self):
        "tests for bad imports"
        with self.assertRaisesRegex(ParseError, r'^Error parsing string'):
            Grammar("a import()")
        with self.assertRaisesRegex(IntegrityError, r'^Could not find imported grammar'):
            Grammar("a import('')")

    def test_simple(self):
        "test that imports work"
        with open('a.gmr', 'w') as fd:
            fd.write('a "A"')
        gmr = Grammar("b import('a.gmr')\n"
                      "root b.a")
        self.assertEqual(gmr.generate(), 'A')

    def test_nested(self):
        "test that circular imports are allowed"
        with open('a.gmr', 'w') as fd:
            fd.write('b import("b.gmr")\n'
                     'root a b.a\n'
                     'a "A"')
        with open('b.gmr', 'w') as fd:
            fd.write('x import("a.gmr")\n'
                     'a @x.a')
        with open('a.gmr') as fd:
            gmr = Grammar(fd)
        self.assertEqual(gmr.generate(), "AA")

    def test_recursive_defn(self):
        "test that infinite recursion is detected across an import"
        with open('b.gmr', 'w') as fd:
            fd.write('b import("b.gmr")\n'
                     'root b.a\n'
                     'a b.a')
        with self.assertRaisesRegex(IntegrityError, r'^Symbol has no paths to termination'):
            with open('b.gmr') as fd:
                Grammar(fd)

    def test_unused_import_sym(self):
        "test that unused symbols in an import are allowed"
        with open('a.gmr', 'w') as fd:
            fd.write('a "A"\n'
                     'b "B"')
        gmr = Grammar('a import("a.gmr")\n'
                      'root a.a')
        self.assertEqual(gmr.generate(), "A")

    def test_imported_choice(self):
        "test that repeat sample works across an import"
        with open('a.gmr', 'w') as fd:
            fd.write('a 1 "A"')
        gmr = Grammar("b import('a.gmr')\n"
                      "root a<*>\n"
                      "a b.a")
        self.assertEqual(gmr.generate(), 'A')

    def test_import_in_error(self):
        "test that imported filename shows up in the exception message"
        with open('a.gmr', 'w') as fd:
            fd.write('a 20 b')
        with self.assertRaisesRegex(IntegrityError, r'^Invalid weight value for choice.* \(a\.gmr line 1\)'):
            Grammar('a import("a.gmr")\n'
                    'root a.a')


class Inputs(TestCase):

    def test_str(self):
        "test grammar with byte string as input"
        gmr = Grammar(b"root 'a'")
        self.assertEqual(gmr.generate(), 'a')

    def test_binfilelike(self):
        "test grammar with binary file-like object as input"
        infile = io.BytesIO(b'root "a"')
        gmr = Grammar(infile)
        self.assertEqual(gmr.generate(), 'a')

    def test_filelike(self):
        "test grammar with utf-8 file-like object as input"
        infile = io.StringIO('root "a"')
        gmr = Grammar(infile)
        self.assertEqual(gmr.generate(), 'a')

    def test_binfile(self):
        "test grammar with binary file as input"
        with tempfile.NamedTemporaryFile('w+b') as gmrfile:
            gmrfile.write(b'root "a"')
            gmrfile.seek(0)
            gmr = Grammar(gmrfile)
        self.assertEqual(gmr.generate(), 'a')

    def test_file(self):
        "test grammar with utf-8 file as input"
        with tempfile.NamedTemporaryFile('w+') as gmrfile:
            gmrfile.write('root "a"')
            gmrfile.seek(0)
            gmr = Grammar(gmrfile)
        self.assertEqual(gmr.generate(), 'a')


class Parser(TestCase):

    def test_broken(self):
        "test broken lines"
        gmr = Grammar("root 'a' 'b'\\\n"
                      "     'c'")
        self.assertEqual(gmr.generate(), "abc")

    def test_basic(self):
        "test basic grammar features"
        gmr = Grammar("root    ok\n"
                      "ok      '1'")
        self.assertEqual(gmr.generate(), "1")
        gmr = Grammar("root   a\n"
                      "a      '1234' /[a-z]/ b\n"
                      "b      1 c\n"
                      "       1 d\n"
                      "c      'C'\n"
                      "d      'D'")
        result = {"C": 0, "D": 0}
        count = 10000
        for _ in range(count):
            value = gmr.generate()
            self.assertRegex(value, r"^1234[a-z][CD]$")
            result[value[-1]] += 1
        self.assertAlmostEqual(float(result["C"])/count, 0.5, delta=0.1)
        self.assertAlmostEqual(float(result["D"])/count, 0.5, delta=0.1)

    def test_dashname(self):
        "test that dash is allowed in symbol names"
        gmr = Grammar("root a-a\n"
                      "a-a 'a'\n")
        self.assertEqual(gmr.generate(), "a")

    def test_limit(self):
        "test that limit is respected"
        gmr = Grammar("root       foo bar\n"
                      "bar        (@foo bar) {1}\n"
                      "foo        'i0'", limit=10)
        self.assertEqual(len(gmr.generate()), 10)

    def test_altstart(self):
        "test that starting symbols other than 'root' work"
        gmr = Grammar("root a 'B'\n"
                      "a 'A'")
        self.assertEqual(gmr.generate(start='a'), 'A')

    def test_incomplete_sym_defn(self):
        "test incomplete symbol definitions raise ParseError"
        with self.assertRaisesRegex(ParseError, r'^Failed to parse definition.*\(line 2\)'):
            Grammar("root a\n"
                    "a")
        with self.assertRaisesRegex(ParseError, r'^Failed to parse definition.*\(line 2\)'):
            Grammar("root a\n"
                    "a  ")
        # just being mean here
        with self.assertRaisesRegex(ParseError, r'^Failed to parse definition.*\(line 2\)'):
            Grammar("root a\n"
                    "a\r\t")

    def test_recursive_defn(self):
        "test recursive definition"
        with self.assertRaisesRegex(IntegrityError, r'^Symbol has no paths to termination'):
            Grammar("root root")

    def test_unused_sym(self):
        "tests for unused symbols"
        with self.assertRaisesRegex(IntegrityError, r'^Unused symbol:'):
            Grammar('root a\n'
                    'a "A"\n'
                    'b "B"')
        with self.assertRaisesRegex(IntegrityError, r'^Unused symbols:'):
            Grammar('root "A"\n'
                    'a b\n'
                    'b a')

    def test_undefined_sym(self):
        "tests use unused symbols"
        with self.assertRaisesRegex(IntegrityError, r'^Symbol.*used but not defined'):
            Grammar('root   undef')
        with self.assertRaisesRegex(IntegrityError, r'^Symbol.*used but not defined'):
            Grammar('root + undef')
        with self.assertRaisesRegex(IntegrityError, r'^Symbol.*used but not defined'):
            Grammar('root 1 undef'
                    '     1 undef')
        with self.assertRaisesRegex(IntegrityError, r'^Symbol.*used but not defined'):
            Grammar('root   (undef){1,2}')
        with self.assertRaisesRegex(IntegrityError, r'^Symbol.*used but not defined'):
            Grammar('root   undef<*>')


class Regexes(TestCase):

    def test_0(self):
        "test for some bad thing tyson did once"
        gmr = Grammar('root   /[0-1]{1}/ "]"')
        self.assertIn(gmr.generate(), ["0]", "1]"])

    def test_1(self):
        "test for invalid range in a regex"
        with self.assertRaisesRegex(ParseError, r'^Empty range in regex'):
            Grammar('root /[+-*]/')

    def test_2(self):
        "test that '.' works in a regex"
        Grammar('root /./').generate()

class Repeats(TestCase):

    def test_0(self):
        "tests for simple repeats"
        gmr = Grammar('root "A"{1,10}')
        lengths = set()
        for _ in range(2000):
            result = gmr.generate()
            self.assertEqual(len(set(result)), 1)
            self.assertEqual(result[0], "A")
            self.assertIn(len(result), range(1, 11))
            lengths.add(len(result))
        self.assertEqual(len(lengths), 10)

    def test_1(self):
        "test for repeat of implicit concatenation"
        gmr = Grammar('root ("A" "B" ","){ 0 , 10 } "AB"')
        lengths = set()
        for _ in range(2000):
            result = gmr.generate().split(",")
            self.assertEqual(len(set(result)), 1)
            self.assertEqual(result[0], "AB")
            self.assertIn(len(result), range(1, 12))
            lengths.add(len(result))
        self.assertEqual(len(lengths), 11)

    def test_2(self):
        "tests for repeat sample"
        with self.assertRaisesRegex(IntegrityError, r'^Expecting exactly one ChoiceSymbol'):
            Grammar('root "A" <1,10>')
        with self.assertRaisesRegex(IntegrityError, r'^Expecting exactly one ChoiceSymbol'):
            Grammar('root (a a) <1,10>\n'
                    'a 1 "A"')
        gmr = Grammar('root a<1,10>\n'
                      'a 1 "A"')
        for _ in range(100):
            self.assertEqual(gmr.generate(), "A")
        gmr = Grammar('root ("a" a)<1,10>\n'
                      'a 1 "A"')
        for _ in range(100):
            self.assertEqual(gmr.generate(), "aA")
        gmr = Grammar('root a<1,10>\n'
                      'a   "a" b\n'
                      'b 1 "A"')
        for _ in range(100):
            self.assertEqual(gmr.generate(), "aA")
        gmr = Grammar('root a <1,10>\n'
                      'a .9 "A"\n'
                      '  .1 "B"')
        outs = {"A": 0, "B": 0, "BA": 0, "AB": 0}
        for _ in range(1000):
            outs[gmr.generate()] += 1
        self.assertGreater(outs["AB"] + outs["BA"], outs["A"] + outs["B"])
        self.assertGreater(outs["AB"], outs["BA"])
        self.assertGreater(outs["A"], outs["B"])

    def test_3(self):
        "tests for '?' shortcut for {0,1}"
        gmr = Grammar('root "A"?')
        lengths = set()
        for _ in range(100):
            result = gmr.generate()
            self.assertIn(result, {"", "A"})
            lengths.add(len(result))
        self.assertEqual(len(lengths), 2)
        gmr = Grammar('root ("A" "B")?')
        lengths = set()
        for _ in range(100):
            result = gmr.generate()
            self.assertIn(result, {"", "AB"})
            lengths.add(len(result))
        self.assertEqual(len(lengths), 2)

    def test_4(self):
        "tests for '*' as a repeat arg"
        gmr = Grammar("root a<0,*>\n"
                      "a 1 'a'\n"
                      "  1 'b'")
        result = {"ab": 0, "ba": 0, "a": 0, "b": 0, "": 0}
        for _ in range(1000):
            result[gmr.generate()] += 1
        self.assertGreater(result["a"] + result["b"], result["ab"] + result["ba"])
        self.assertGreater(result[""], result["a"] + result["b"])
        with self.assertRaisesRegex(IntegrityError, r'^Expecting exactly one ChoiceSymbol'):
            Grammar("root 'a'{*}")
        with self.assertRaisesRegex(IntegrityError, r'^Expecting exactly one ChoiceSymbol'):
            Grammar("root 'a'<*>")
        with self.assertRaisesRegex(IntegrityError, r'^Invalid range for repeat'):
            Grammar("root a{*,0}\n"
                    "a 1 'a'")
        gmr = Grammar("root a{*}\n"
                      "a 1 'a'\n")
        result = gmr.generate()
        self.assertEqual(len(result), 1)
        self.assertEqual(result, "a")

    def test_5(self):
        "test that '*' uses all choices from a choice included with '+'"
        gmr = Grammar("root a<*>\n"
                      "a 1 'a'\n"
                      "  + b\n"
                      "b 1 'b'\n"
                      "  1 'c'\n"
                      "  +  c\n"
                      "c 1 'd'\n"
                      "  1 'e'")
        result = gmr.generate()
        self.assertEqual("".join(sorted(result)), "abcde")

    def test_6(self):
        "test for tracked repeatsample symbols"
        gmr = Grammar("root b<*> @b\n"
                      "a 1 /[0-9]/\n"
                      "b a 'A'")
        for _ in range(100):
            result = gmr.generate()
            self.assertEqual(len(result), 4)
            self.assertEqual(result[:2], result[2:])
        gmr = Grammar("root a<*> @a\n"
                      "a 1 b\n"
                      "b /[0-9]/")
        for _ in range(100):
            result = gmr.generate()
            self.assertEqual(len(result), 2)
            self.assertEqual(result[0], result[1])
        gmr = Grammar("root a<*> @b @c\n"
                      "a + b\n"
                      "b 1 c\n"
                      "c /[0-9]/")
        for _ in range(100):
            result = gmr.generate()
            self.assertEqual(len(result), 3)
            self.assertEqual(len(set(result)), 1)

    def test_7(self):
        gmr = Grammar("\n\nroot     ('x' t 'x'){50,100}\n\n"
                      "t    +   u\n"
                      "     .5  'x'\n"
                      "     .1  'x'\n"
                      "u    1   'x'\n"
                      "     1   'x'\n", limit=4)
        gmr.generate()
#        gmr = Grammar("""
#
#root            ('x' t 'x'){50,100}
#
#t               +       u
#                .5      'x'
#                .1      'x'
#u               1       'x'
#                1       'x'
#""", limit=4)
#        gmr.generate()


class References(TestCase):

    def test_0(self):
        "test for tracked symbol use as a function arg"
        gmr = Grammar("root   id a(b(@id))\n"
                      "id     /[a-z]/\n"
                      , a=lambda x: "a" + x, b=lambda x: "b" + x)
        for _ in range(100):
            result = gmr.generate()
            self.assertEqual(result[0], result[-1])
            self.assertEqual(result[1:-1], "ab")

    def test_1(self):
        "test for tracked symbols"
        gmr = Grammar("root    id '\\n' esc(\"'\" @id \"'\")\n"
                      "id      'id' /[0-9]/",
                      esc=lambda x: re.sub(r"'", "\\'", x))
        for _ in range(100):
            defn, use = gmr.generate().splitlines()
            self.assertRegex(defn, r"^id[0-9]$")
            self.assertEqual(use, "\\'%s\\'" % defn)

    def test_2(self):
        "test for tracked symbols"
        gmr = Grammar("root    id '\\n' esc('not', @id)\n"
                      "id      'id' /[0-9]/",
                      esc=lambda x, y: x)
        defn, use = gmr.generate().splitlines()
        self.assertRegex(defn, r"^id[0-9]$")
        self.assertEqual(use, "not")

    def test_3(self):
        "test for tracked symbols"
        gmr = Grammar("root    esc(id) '\\n' @id\n"
                      "id      'id' /[0-9]/",
                      esc=lambda x: "%s\n%s" % (x, "".join("%02x" % ord(c) for c in x)))
        defn, hexn, use = gmr.generate().splitlines()
        self.assertRegex(defn, r"^id[0-9]$")
        self.assertEqual("".join("%02x" % ord(c) for c in defn), hexn)
        self.assertEqual(defn, use)

    def test_4(self):
        "test for generating symbol references before use"
        gmr = Grammar("root    @id\n"
                      "id      'id' /[0-9]/")
        self.assertRegex(gmr.generate(), r"^id[0-9]$")

    def test_5(self):
        "test that symbols are tracked even when not output"
        out = [0]
        def esc(x):
            out[0] = x
            return ""
        gmr = Grammar("root    esc(id) @id\n"
                      "id      'id' /[0-9]/",
                      esc=esc)
        for _ in range(100):
            result = gmr.generate()
            self.assertRegex(result, r"^id[0-9]$")
            self.assertEqual(out[0], result)


class Strings(TestCase):

    def test_0(self):
        "test for string quoting and escaping"
        quotes = {"root    '\\\\'": "\\",
                  "root    \"\\\\\"": "\\",
                  "root    '\\''": "'",
                  "root    \"\\\"\"": "\"",
                  "root    '\\'some'": "'some",
                  "root    \"\\\"some\"": "\"some",
                  "root    'some\\''": "some'",
                  "root    \"some\\\"\"": "some\"",
                  r"root    '\\\\\\\'\\'": "\\\\\\'\\",
                  r'root    "\\\\\\\"\\"': "\\\\\\\"\\",
                  "root    \"'some\"": "'some",
                  "root    '\"some'": "\"some",
                  "root    \"'\"": "'",
                  "root    \"''\"": "''",
                  "root    \"'''\"": "'''",
                  "root    '\"'": "\"",
                  "root    '\"\"'": "\"\"",
                  "root    '\"\"\"'": "\"\"\""}
        for gmr_s, expected in quotes.items():
            gmr = Grammar(gmr_s)
            self.assertEqual(gmr.generate(), expected)

    def test_1(self):
        "test something else tyson did"
        #right: "<h5 id='id824837' onload='chat(\'id705147\',1,\' width=\\\'2pt\\\'\')'>"
        #                                                        ^  -- esc() --   ^
        #wrong: "<h5 id='id824837' onload='chat(\'id705147\',1,\\\' width=\\\'2pt\'\')'>"
        #                                                      ^  -- esc() --   ^
        gmr = Grammar("root   \"<h5 id='\" id \"' onload='\" esc(func) \"'>\"\n"
                      "id     'id' /[0-9]{6}/\n"
                      "func   \"chat('\" id \"',\" /[0-9]/ \",'\" esc(\" width='2pt'\") \"')\"\n"
                      , esc=lambda x: re.sub(r"('|\\)", r"\\\1", x))
        self.assertRegex(gmr.generate(), r"^<h5 id='id[0-9]{6}' onload='chat\(\\'id[0-9]{6}"
                                         r"\\',[0-9],\\' width=\\\\\\'2pt\\\\\\'\\'\)'>$")
        # same grammar with '@id' in chat() instead of 'id'
        gmr = Grammar("root   \"<h5 id='\" id \"' onload='\" esc(func) \"'>\"\n"
                      "id     'id' /[0-9]{6}/\n"
                      "func   \"chat('\" @id \"',\" /[0-9]/ \",'\" esc(\" width='2pt'\") \"')\"\n"
                      , esc=lambda x: re.sub(r"('|\\)", r"\\\1", x))
        self.assertRegex(gmr.generate(), r"^<h5 id='(id[0-9]{6})' onload='chat\(\\'\1"
                                         r"\\',[0-9],\\' width=\\\\\\'2pt\\\\\\'\\'\)'>$")

    def test_2(self):
        "tests for unbalanced escapes"
        with self.assertRaisesRegex(ParseError, r'^Unterminated string literal'):
            Grammar(r"root    '\\\\\\\'")
        with self.assertRaisesRegex(ParseError, r'^Unterminated string literal'):
            Grammar(r'root    "\\\\\\\"')

    def test_3(self):
        "test for unicode strings"
        gmr = Grammar("root 'ü'")
        self.assertEqual(gmr.generate(), "ü")

<|MERGE_RESOLUTION|>--- conflicted
+++ resolved
@@ -150,10 +150,7 @@
         self.assertAlmostEqual(float(result[2])/iters, 1.0/6, delta=.04)
         self.assertAlmostEqual(float(result[3])/iters, 2.0/3, delta=.04)
 
-<<<<<<< HEAD
     def test_2(self):
-=======
-    def test_invalid_weights(self):
         "tests invalid weights"
         with self.assertRaisesRegex(IntegrityError, r'^Invalid weight value for choice.*'):
             Grammar("root 1 '1'\n"
@@ -161,8 +158,7 @@
         with self.assertRaisesRegex(IntegrityError, r'^Symbol -1 used but not defined \(*'):
             Grammar("root -1 '1'\n")
 
-    def test_plus(self):
->>>>>>> 09589793
+    def test_3(self):
         "test choice includes with '+'"
         self.balanced_choice("var     1 'a'\n"
                              "        1 'b'\n"
@@ -181,10 +177,7 @@
                     "a + root\n"
                     "  1 'a'")
 
-<<<<<<< HEAD
-    def test_3(self):
-=======
-    def test_plus_choice_count(self):
+    def test_4(self):
         "test that '+' raises with no choice symbols or with multiple choice symbols"
         with self.assertRaisesRegex(IntegrityError, r'^Expecting exactly one ChoiceSymbol'):
             Grammar("root   + ChSym1 ChSym2\n"
@@ -196,8 +189,7 @@
         with self.assertRaisesRegex(IntegrityError, r'^Expecting exactly one ChoiceSymbol'):
             Grammar("root + 'a'")
 
-    def test_plus_text(self):
->>>>>>> 09589793
+    def test_5(self):
         "test that '+' works with text appended to the choice symbol"
         iters = 2000
         gmr = Grammar("root a\n"
@@ -211,10 +203,7 @@
         for value in result.values():
             self.assertAlmostEqual(float(value)/iters, 1.0/3, delta=0.04)
 
-<<<<<<< HEAD
-    def test_4(self):
-=======
-    def test_plus_with_refs(self):
+    def test_6(self):
         "test that '+' works with tracked references"
         g = Grammar("root     Ref '\\n' test\n"
                     "test   + @Ref ':' ChSym\n"
@@ -234,8 +223,7 @@
         self.assertAlmostEqual(float(r["3"])/count, 0.25, delta=0.1)
         self.assertAlmostEqual(float(r["4"])/count, 0.25, delta=0.1)
 
-    def test_nested_choice_weight(self):
->>>>>>> 09589793
+    def test_7(self):
         "test that weights in a nested choice are ignored. has gone wrong before."
         gmr = Grammar("root a {1000}\n"
                       "b .9 'b'\n"
@@ -246,9 +234,21 @@
         b_count = len(output) - a_count
         self.assertAlmostEqual(a_count, b_count, delta=len(output) * 0.2)
 
-    def test_5(self):
+    def test_8(self):
         with self.assertRaisesRegex(IntegrityError, r'^Invalid.*weight.*0\.0'):
             Grammar("root 0 '1'")
+
+    def test_9(self):
+        "test for limit case of Choice."
+        # this will fail intermittently if self.total is used instead of total in ChoiceSymbol.choice()
+        # XXX: why intermittently??
+        gmr = Grammar("root     ('x' t 'x'){10}\n"
+                      "t    +   u\n"
+                      "     1   'x'\n"
+                      "u    1   'x'\n"
+                      "     1   'x'\n", limit=4)
+        for _ in range(100):
+            gmr.generate()
 
 
 class Concats(TestCase):
@@ -715,26 +715,6 @@
             self.assertEqual(len(result), 3)
             self.assertEqual(len(set(result)), 1)
 
-    def test_7(self):
-        gmr = Grammar("\n\nroot     ('x' t 'x'){50,100}\n\n"
-                      "t    +   u\n"
-                      "     .5  'x'\n"
-                      "     .1  'x'\n"
-                      "u    1   'x'\n"
-                      "     1   'x'\n", limit=4)
-        gmr.generate()
-#        gmr = Grammar("""
-#
-#root            ('x' t 'x'){50,100}
-#
-#t               +       u
-#                .5      'x'
-#                .1      'x'
-#u               1       'x'
-#                1       'x'
-#""", limit=4)
-#        gmr.generate()
-
 
 class References(TestCase):
 
